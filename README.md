--- conflicted
+++ resolved
@@ -94,7 +94,6 @@
 echo "Example {$linda->Id} ({$linda->Name})";
 // outputs something like "Example 5003000000D8cuIQAA (Linda)"
 ```
-<<<<<<< HEAD
 
 Updating an existing Record:
 ```php
@@ -109,17 +108,6 @@
 $ded = $salesforce->delete($bob);
 var_dump($ded->Id);
 // outputs "NULL"
-=======
-Upsert
-
-```bash
-    $new_data = [
-       'Name' => 'another name',
-    ];
-    
-    $crud->upsert('Account', 'API Name/ Field Name', 'value', $new_data); #returns status_code 204 or 201
-    
->>>>>>> c36dfa97
 ```
 
 ## Advanced Usage
@@ -140,7 +128,6 @@
 
 class Example extends SalesforceObject {
 
-<<<<<<< HEAD
     public ? string $Name = null;
 }
 ```
@@ -202,7 +189,4 @@
 
 Run phpunit tests with `composer test:unit`
 
-Run static analysis with `composer test:phan`
-=======
-```
->>>>>>> c36dfa97
+Run static analysis with `composer test:phan`